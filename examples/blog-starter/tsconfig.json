{
  "compilerOptions": {
    "lib": ["dom", "dom.iterable", "esnext"],
    "allowJs": true,
    "skipLibCheck": true,
    "strict": true,
    "noEmit": true,
    "esModuleInterop": true,
    "module": "esnext",
    "moduleResolution": "bundler",
    "resolveJsonModule": true,
    "isolatedModules": true,
    "jsx": "preserve",
    "incremental": true,
    "plugins": [
      {
        "name": "next"
      }
    ],
    "paths": {
      "@/*": ["./src/*"]
    }
  },
<<<<<<< HEAD
  "exclude": ["node_modules"],
  "include": ["**/*.ts", "**/*.tsx"]
=======
  "include": ["next-env.d.ts", "**/*.ts", "**/*.tsx", ".next/types/**/*.ts"],
  "exclude": ["node_modules"]
>>>>>>> 8a11319e
}<|MERGE_RESOLUTION|>--- conflicted
+++ resolved
@@ -1,6 +1,10 @@
 {
   "compilerOptions": {
-    "lib": ["dom", "dom.iterable", "esnext"],
+    "lib": [
+      "dom",
+      "dom.iterable",
+      "esnext"
+    ],
     "allowJs": true,
     "skipLibCheck": true,
     "strict": true,
@@ -18,14 +22,16 @@
       }
     ],
     "paths": {
-      "@/*": ["./src/*"]
+      "@/*": [
+        "./src/*"
+      ]
     }
   },
-<<<<<<< HEAD
-  "exclude": ["node_modules"],
-  "include": ["**/*.ts", "**/*.tsx"]
-=======
-  "include": ["next-env.d.ts", "**/*.ts", "**/*.tsx", ".next/types/**/*.ts"],
-  "exclude": ["node_modules"]
->>>>>>> 8a11319e
+  "exclude": [
+    "node_modules"
+  ],
+  "include": [
+    "**/*.ts",
+    "**/*.tsx"
+  ]
 }